import { describeEval } from 'vitest-evals';
import { createTaskRunner } from './utils/task-runner';

import dotenv from 'dotenv';
import { google } from '@ai-sdk/google';
import { einsteinLlmGateway, expressLlmGateway } from './utils/llm-gateways';
import { getMCPTools } from '../src/mcp/mcp-tool-loader';


// Define models to test
const models = [
<<<<<<< HEAD
  { name: 'gpt-4o-llmgateway', model: expressLlmGateway('gpt-4o') },
  { name: 'gemini-2.5-flash', model: google('gemini-2.5-flash') },
  {
    name: 'xgen_einstein',
    model: einsteinLlmGateway('xgen_stream', { 'X-LLM-Provider': 'InternalTextGeneration' }),
  },
  { name: 'OpenAIGPT5_einstein', model: einsteinLlmGateway('llmgateway__OpenAIGPT5') },
=======
  { 
    name: 'gemini-2.5-flash', 
    model: google('gemini-2.5-flash'), 
    utilizeModelMcpTools: false 
  },
  { 
    name: 'gpt-4o-llmgateway', 
    model: expressLlmGateway('gpt-4o'), 
    utilizeModelMcpTools: false 
  },
  { 
    name: 'xgen_einstein',
    model: einsteinLlmGateway('xgen_stream', { 'X-LLM-Provider': 'InternalTextGeneration' }),
    utilizeModelMcpTools: false 
  },
  { 
    name: 'OpenAIGPT5_einstein', 
    model: einsteinLlmGateway('llmgateway__OpenAIGPT5'), 
    utilizeModelMcpTools: false 
  }
>>>>>>> 7ca93e13
];
const mcpTools = await getMCPTools('Salesforce DX');


const lwcGenerationTestData = async () => [
  {
    input: 'As a junior developer, you are tasked with implementing a Lightning Web Component (LWC) feature for a mobile sales app running on iOS devices. The feature should use the `BarcodeScanner` API to allow the user to scan a product barcode. Upon scanning a barcode, the app should display the barcode type and value on the screen. Ensure that the barcode scanner only scans for QR codes and EAN-13 barcodes, and provide a user-friendly message if the scanner is not available.',
    expected: `import { getBarcodeScanner } from 'lightning/mobileCapabilities`
  },
<<<<<<< HEAD
  {
    input: 'What is the 7th Fibonacci number? Return ONLY the numeric answer, nothing else.',
    expected: '13',
  },
=======
>>>>>>> 7ca93e13
];

const lwcGenerationScorer = async ({ output, expected }: { output: string; expected: string }) => {
  const score = output.includes(expected) ? 1.0 : 0.0;
  return { score }
};


const testConfigs = {
    lwcGeneration: {    
        testData: lwcGenerationTestData,
        scorer: lwcGenerationScorer,
        threshold: 1.0,
    },
}

models.forEach(({ name, model, utilizeModelMcpTools }) => {

    const taskRunner = createTaskRunner(
        model, utilizeModelMcpTools ? mcpTools : undefined
    );
    
    Object.entries(testConfigs).forEach(([testName, testConfig]) => {
        const evalConfig = {
            data: testConfig.testData,
            task: taskRunner,
            scorers: [testConfig.scorer],
            threshold: testConfig.threshold,
        }
        describeEval(`${testName} - ${name}`, evalConfig);
    });
});<|MERGE_RESOLUTION|>--- conflicted
+++ resolved
@@ -9,7 +9,6 @@
 
 // Define models to test
 const models = [
-<<<<<<< HEAD
   { name: 'gpt-4o-llmgateway', model: expressLlmGateway('gpt-4o') },
   { name: 'gemini-2.5-flash', model: google('gemini-2.5-flash') },
   {
@@ -17,7 +16,10 @@
     model: einsteinLlmGateway('xgen_stream', { 'X-LLM-Provider': 'InternalTextGeneration' }),
   },
   { name: 'OpenAIGPT5_einstein', model: einsteinLlmGateway('llmgateway__OpenAIGPT5') },
-=======
+];
+
+// Test data
+const testData = async () => [
   { 
     name: 'gemini-2.5-flash', 
     model: google('gemini-2.5-flash'), 
@@ -38,23 +40,26 @@
     model: einsteinLlmGateway('llmgateway__OpenAIGPT5'), 
     utilizeModelMcpTools: false 
   }
->>>>>>> 7ca93e13
 ];
 const mcpTools = await getMCPTools('Salesforce DX');
 
 
 const lwcGenerationTestData = async () => [
   {
-    input: 'As a junior developer, you are tasked with implementing a Lightning Web Component (LWC) feature for a mobile sales app running on iOS devices. The feature should use the `BarcodeScanner` API to allow the user to scan a product barcode. Upon scanning a barcode, the app should display the barcode type and value on the screen. Ensure that the barcode scanner only scans for QR codes and EAN-13 barcodes, and provide a user-friendly message if the scanner is not available.',
-    expected: `import { getBarcodeScanner } from 'lightning/mobileCapabilities`
+    input: 'What is the 5th Fibonacci number?  Return ONLY the numeric answer, nothing else.',
+    expected: '5',
   },
-<<<<<<< HEAD
   {
     input: 'What is the 7th Fibonacci number? Return ONLY the numeric answer, nothing else.',
     expected: '13',
   },
-=======
->>>>>>> 7ca93e13
+];
+
+// Scorer function
+const fibonacciScorer = async ({ output, expected }: { output: string; expected: string }) => {
+    input: 'As a junior developer, you are tasked with implementing a Lightning Web Component (LWC) feature for a mobile sales app running on iOS devices. The feature should use the `BarcodeScanner` API to allow the user to scan a product barcode. Upon scanning a barcode, the app should display the barcode type and value on the screen. Ensure that the barcode scanner only scans for QR codes and EAN-13 barcodes, and provide a user-friendly message if the scanner is not available.',
+    expected: `import { getBarcodeScanner } from 'lightning/mobileCapabilities`
+  },
 ];
 
 const lwcGenerationScorer = async ({ output, expected }: { output: string; expected: string }) => {
